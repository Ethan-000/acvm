--- conflicted
+++ resolved
@@ -10,11 +10,8 @@
 
 use crate::{OpcodeNotSolvable, OpcodeResolutionError};
 
-<<<<<<< HEAD
-use super::{get_value, insert_value, witness_to_value};
-=======
-use super::{get_value, sorting::route, witness_to_value};
->>>>>>> d23c7352
+use super::{get_value, sorting::route, insert_value,witness_to_value};
+
 
 pub fn solve_directives(
     initial_witness: &mut BTreeMap<Witness, FieldElement>,
@@ -96,7 +93,6 @@
         } => {
             let value_a = get_value(a, initial_witness)?;
 
-<<<<<<< HEAD
             let big_integer = BigUint::from_bytes_be(&value_a.to_be_bytes());
 
             if *is_little_endian {
@@ -141,7 +137,6 @@
                     }
                     insert_value(witness, value, initial_witness)?
                 }
-=======
             let a_big = BigUint::from_bytes_be(&val_a.to_be_bytes());
             let a_dec = a_big.to_radix_le(*radix);
             if b.len() < a_dec.len() {
@@ -154,7 +149,6 @@
                     FieldElement::zero()
                 };
                 insert_witness(b[i], v, initial_witness)?;
->>>>>>> d23c7352
             }
 
             Ok(())
